<<<<<<< HEAD
from __future__ import print_function, division

=======
try:
    from Pillow import Image
expect ImportError:
    from PIL import Image
>>>>>>> 803d89f3
import os
import math
import random

from multiprocessing import Pool

try:
    from Pillow import Image
except ImportError:
    from PIL import Image
import numpy as np
import neat

from common import eval_mono_image, eval_gray_image, eval_color_image

WIDTH, HEIGHT = 32, 32
FULL_SCALE = 16

def evaluate_lowres(genome, config, scheme):
    if scheme == 'gray':
        return eval_gray_image(genome, config, WIDTH, HEIGHT)
    elif scheme == 'color':
        return eval_color_image(genome, config, WIDTH, HEIGHT)
    elif scheme == 'mono':
        return eval_mono_image(genome, config, WIDTH, HEIGHT)

    raise Exception('Unexpected scheme: {0!r}'.format(scheme))


class NoveltyEvaluator(object):
    def __init__(self, num_workers, scheme):
        self.num_workers = num_workers
        self.scheme = scheme
        self.pool = Pool(num_workers)
        self.archive = []
        self.out_index = 1

    def image_from_array(self, image):
        if self.scheme == 'color':
            return Image.fromarray(image, mode="RGB")

        return Image.fromarray(image, mode="L")

    def evaluate(self, genomes, config):
        jobs = []
        try:
            for genome_id, genome in genomes:
                jobs.append(self.pool.apply_async(evaluate_lowres, (genome, config, self.scheme)))
        except KeyboardInterrupt:
            self.pool.terminate()
            raise

        new_archive_entries = []
        for (genome_id, genome), j in zip(genomes, jobs):
            try:
                image = np.clip(np.array(j.get()), 0, 255).astype(np.uint8)
            except KeyboardInterrupt:
                self.pool.terminate()
                raise

            float_image = image.astype(np.float32) / 255.0

            genome.fitness = -1.0
            num_archive = 0
            flattened = float_image.flatten()
            for a in self.archive:
                pairs = zip(flattened, a)
                dist = []
                for i, j in pairs:
                    dist.append(float(abs(i-j)))
                adist = math.fsum(dist)
                #adist = float(np.linalg.norm(float_image.ravel() - a.ravel(), ord=2))
                if genome.fitness < 0.0:
                    genome.fitness = adist
                else:
                    genome.fitness = min(genome.fitness, adist)
                num_archive += 1
            print("Processed vs {0:n} in archive (fitness {1:n})".format(
                num_archive,genome.fitness))

            chance = 1.0/len(genomes)
            if random.random() < chance:
                new_archive_entries.append(flattened)
                #im = self.image_from_array(image)
                #im.save("novelty-{0:06d}.png".format(self.out_index))

                if self.scheme == 'gray':
                    image = eval_gray_image(genome, config, FULL_SCALE * WIDTH, FULL_SCALE * HEIGHT)
                elif self.scheme == 'color':
                    image = eval_color_image(genome, config, FULL_SCALE * WIDTH, FULL_SCALE * HEIGHT)
                elif self.scheme == 'mono':
                    image = eval_mono_image(genome, config, FULL_SCALE * WIDTH, FULL_SCALE * HEIGHT)
                else:
                    raise Exception('Unexpected scheme: {0!r}'.format(self.scheme))

                im = np.clip(np.array(image), 0, 255).astype(np.uint8)
                im = self.image_from_array(im)
                im.save('novelty-{0:06d}.png'.format(self.out_index))

                self.out_index += 1

        self.archive.extend(new_archive_entries)
        print('{0} archive entries'.format(len(self.archive)))


def run():
    # Determine path to configuration file.
    local_dir = os.path.dirname(__file__)
    config_path = os.path.join(local_dir, 'novelty_config')
    config = neat.Config(neat.DefaultGenome, neat.DefaultReproduction,
                         neat.DefaultSpeciesSet, neat.DefaultStagnation,
                         config_path)

    ne = NoveltyEvaluator(4, 'color')
    if ne.scheme == 'color':
        config.output_nodes = 3
    else:
        config.output_nodes = 1

    pop = neat.Population(config)

    # Add a stdout reporter to show progress in the terminal.
    pop.add_reporter(neat.StdOutReporter(True))

    while 1:
        winner = pop.run(ne.evaluate, 1)
        pop.best_genome = None # since fitnesses can change!

<<<<<<< HEAD
=======
        winner = stats.best_genome()

        pop.best_genome = None # code assumes fitnesses remain the same...

>>>>>>> 803d89f3
        if ne.scheme == 'gray':
            image = eval_gray_image(winner, config, FULL_SCALE * WIDTH, FULL_SCALE * HEIGHT)
        elif ne.scheme == 'color':
            image = eval_color_image(winner, config, FULL_SCALE * WIDTH, FULL_SCALE * HEIGHT)
        elif ne.scheme == 'mono':
            image = eval_mono_image(winner, config, FULL_SCALE * WIDTH, FULL_SCALE * HEIGHT)
        else:
            raise Exception('Unexpected scheme: {0!r}'.format(ne.scheme))

        im = np.clip(np.array(image), 0, 255).astype(np.uint8)
        im = ne.image_from_array(im)
        im.save('winning-novelty-{0:06d}.png'.format(pop.generation))

        if ne.scheme == 'gray':
            image = eval_gray_image(winner, config, WIDTH, HEIGHT)
        elif ne.scheme == 'color':
            image = eval_color_image(winner, config, WIDTH, HEIGHT)
        elif ne.scheme == 'mono':
            image = eval_mono_image(winner, config, WIDTH, HEIGHT)
        else:
            raise Exception('Unexpected scheme: {0!r}'.format(ne.scheme))

        im = np.clip(np.array(image), 0, 255).astype(np.uint8)
        float_image = im.astype(np.float32) / 255.0
        ne.archive.append(float_image.flatten())


if __name__ == '__main__':
    run()<|MERGE_RESOLUTION|>--- conflicted
+++ resolved
@@ -1,12 +1,6 @@
-<<<<<<< HEAD
 from __future__ import print_function, division
 
-=======
-try:
-    from Pillow import Image
-expect ImportError:
-    from PIL import Image
->>>>>>> 803d89f3
+
 import os
 import math
 import random
@@ -135,13 +129,6 @@
         winner = pop.run(ne.evaluate, 1)
         pop.best_genome = None # since fitnesses can change!
 
-<<<<<<< HEAD
-=======
-        winner = stats.best_genome()
-
-        pop.best_genome = None # code assumes fitnesses remain the same...
-
->>>>>>> 803d89f3
         if ne.scheme == 'gray':
             image = eval_gray_image(winner, config, FULL_SCALE * WIDTH, FULL_SCALE * HEIGHT)
         elif ne.scheme == 'color':

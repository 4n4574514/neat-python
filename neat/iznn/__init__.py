--- conflicted
+++ resolved
@@ -139,7 +139,6 @@
 
 
 class IZNN(object):
-<<<<<<< HEAD
     """Basic IZNN network object."""
     def __init__(self,
                  neurons, # type: Dict[NodeKey, IZNeuron]
@@ -147,10 +146,6 @@
                  outputs # type: List[NodeKey]
                  ):
         # type: (...) -> None
-=======
-    """Basic iznn network object."""
-    def __init__(self, neurons, inputs, outputs):
->>>>>>> ed63c37b
         self.neurons = neurons
         self.inputs = inputs
         self.outputs = outputs

"""
<<<<<<< HEAD
Runs evaluation functions in parallel subprocesses,
=======
Runs evaluation functions in parallel subprocesses
>>>>>>> 42c878bf
in order to evaluate multiple genomes at once.
"""
from multiprocessing import Pool

class ParallelEvaluator(object):
    def __init__(self, num_workers, eval_function, timeout=None):
        """
        eval_function should take one argument, a tuple of
        (genome object, config object), and return
        a single float (the genome's fitness).
        """
        self.num_workers = num_workers
        self.eval_function = eval_function
        self.timeout = timeout
        self.pool = Pool(num_workers)

    def __del__(self):
        self.pool.close() # should this be terminate?
        self.pool.join()

    def evaluate(self, genomes, config):
        jobs = []
        for ignored_genome_id, genome in genomes:
            jobs.append(self.pool.apply_async(self.eval_function, (genome, config)))

        # assign the fitness back to each genome
        for job, (ignored_genome_id, genome) in zip(jobs, genomes):
            genome.fitness = job.get(timeout=self.timeout)<|MERGE_RESOLUTION|>--- conflicted
+++ resolved
@@ -1,9 +1,5 @@
 """
-<<<<<<< HEAD
 Runs evaluation functions in parallel subprocesses,
-=======
-Runs evaluation functions in parallel subprocesses
->>>>>>> 42c878bf
 in order to evaluate multiple genomes at once.
 """
 from multiprocessing import Pool

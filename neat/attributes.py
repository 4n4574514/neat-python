--- conflicted
+++ resolved
@@ -61,13 +61,8 @@
                                                                     self.init_type_name))
 
     def mutate_value(self, value, config):
-<<<<<<< HEAD
          # mutate_rate is usually no lower than replace_rate,
          # and frequently higher - so put first for efficiency
-=======
-        # mutate_rate is usually no lower than replace_rate, and frequently higher -
-        # so put first for efficiency
->>>>>>> d1a6272f
         mutate_rate = getattr(config, self.mutate_rate_name)
 
         r = random()

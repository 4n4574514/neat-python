--- conflicted
+++ resolved
@@ -23,15 +23,9 @@
 
     def get_config_params(self):
         return [ConfigParameter(self.config_item_name(n),
-<<<<<<< HEAD
-                                self.__config_items__[n][0],
-                                self.__config_items__[n][1])
-                for n in iterkeys(self.__config_items__)]
-=======
                                 self._config_items[n][0],
                                 self._config_items[n][1])
                 for n in iterkeys(self._config_items)]
->>>>>>> 42c878bf
 
 class FloatAttribute(BaseAttribute):
     """

--- conflicted
+++ resolved
@@ -1,9 +1,6 @@
 """Deals with the attributes (variable parameters) of genes"""
 #from __future__ import print_function
-<<<<<<< HEAD
-
-=======
->>>>>>> ed63c37b
+
 from copy import copy
 from random import choice, gauss, random, uniform
 from sys import version_info
@@ -11,7 +8,6 @@
 from neat.config import ConfigParameter
 from neat.six_util import iterkeys, iteritems
 
-<<<<<<< HEAD
 from neat.mypy_util import * # pylint: disable=unused-wildcard-import
 
 # MYPY - really needs a way to tell it that a given attribute is created dynamically...
@@ -23,12 +19,6 @@
 if version_info.major > 2:
     unicode = str # pylint: disable=redefined-builtin
 
-
-=======
-if version_info.major > 2:
-    unicode = str # pylint: disable=redefined-builtin
-
->>>>>>> ed63c37b
 # TODO: There is probably a lot of room for simplification of these classes using metaprogramming.
 
 
@@ -196,18 +186,11 @@
     Handle attributes that may be simple strings
     or may be functions needing multiparameter handling.
     """
-<<<<<<< HEAD
     _config_items = copy(StringAttribute._config_items) # type: Dict[str, List[Any]]
 
     def init_value(self, config): # type: (DefaultGenomeConfig) -> Union[str, MultiParameterFunctionInstance]
         default = getattr(config,
                           self.default_name) # type: ignore # type: Union[str, MultiParameterFunctionInstance, None]
-=======
-    _config_items = copy(StringAttribute._config_items)
-    
-    def init_value(self, config):
-        default = getattr(config, self.default_name)
->>>>>>> ed63c37b
 
         if default in (None, 'random'):
             options = getattr(config,
@@ -218,15 +201,9 @@
 
         if hasattr(default, 'init_value'):
             default.init_value(config)
-<<<<<<< HEAD
-        elif not isinstance(default, (str, unicode)):
-            raise RuntimeError("Unknown what to do with default {0!r} for {1!s}".format(default,
-                                                                                        self.name))
-=======
         elif not isinstance(value, (str, unicode)): # put in test for
             raise RuntimeError("Unknown what to do with value {0!r} for {1!s}".format(value,
                                                                                       self.name))
->>>>>>> ed63c37b
         elif hasattr(config, 'multiparameterset'):
             multiparam = config.multiparameterset
 
@@ -251,13 +228,8 @@
 
         if hasattr(value, 'mutate_value'):
             #print("Accessing mutate_value function of {!r}".format(value))
-<<<<<<< HEAD
             value.mutate_value(config) # type: ignore
-        elif not isinstance(value, (str, unicode)):
-=======
-            value.mutate_value(config)
         elif not isinstance(value, (str, unicode)): # put in test for
->>>>>>> ed63c37b
             raise RuntimeError("Unknown what to do with value {0!r} for {1!s}".format(value,
                                                                                       self.name))
         elif hasattr(config, 'multiparameterset'):

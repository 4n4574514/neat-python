"""Handles genomes (individuals in the population)."""
from __future__ import division, print_function

from random import choice, random, shuffle

import sys

from neat.activations import ActivationFunctionSet
from neat.aggregations import AggregationFunctionSet
from neat.config import ConfigParameter, write_pretty_params
from neat.genes import DefaultConnectionGene, DefaultNodeGene
from neat.graphs import creates_cycle
from neat.indexer import Indexer
from neat.multiparameter import MultiParameterSet
from neat.six_util import iteritems, iterkeys


class DefaultGenomeConfig(object):
    """Sets up and holds configuration information for the DefaultGenome class."""
    allowed_connectivity = ['unconnected', 'fs_neat_nohidden', 'fs_neat', 'fs_neat_hidden',
                            'full_nodirect', 'full', 'full_direct',
                            'partial_nodirect', 'partial', 'partial_direct']

    def __init__(self, params):
        # Enables functions with evolved parameters
        self.multiparameterset = MultiParameterSet('activation', 'aggregation')
        # Create full set of available activation functions.
        self.activation_defs = ActivationFunctionSet(self.multiparameterset)
        # ditto for aggregation functions - name difference for backward compatibility
<<<<<<< HEAD
        self.aggregation_function_defs = AggregationFunctionSet(self.multiparameterset)
=======
        self.aggregation_function_defs = AggregationFunctionSet()
        self.aggregation_defs = self.aggregation_function_defs
>>>>>>> 42c878bf

        self._params = [ConfigParameter('num_inputs', int),
                        ConfigParameter('num_outputs', int),
                        ConfigParameter('num_hidden', int),
                        ConfigParameter('feed_forward', bool),
                        ConfigParameter('compatibility_disjoint_coefficient', float),
                        ConfigParameter('compatibility_weight_coefficient', float),
                        ConfigParameter('conn_add_prob', float),
                        ConfigParameter('conn_delete_prob', float),
                        ConfigParameter('node_add_prob', float),
                        ConfigParameter('node_delete_prob', float),
                        ConfigParameter('single_structural_mutation', bool, 'false'),
                        ConfigParameter('structural_mutation_surer', str, 'default'),
                        ConfigParameter('initial_connection', str, 'unconnected')]

        # Gather configuration data from the gene classes.
        self.node_gene_type = params['node_gene_type']
        self._params += self.node_gene_type.get_config_params()
        self.connection_gene_type = params['connection_gene_type']
        self._params += self.connection_gene_type.get_config_params()

        # Use the configuration data to interpret the supplied parameters.
        for p in self._params:
            setattr(self, p.name, p.interpret(params))

        # By convention, input pins have negative keys, and the output
        # pins have keys 0,1,...
        self.input_keys = [-i - 1 for i in range(self.num_inputs)]
        self.output_keys = [i for i in range(self.num_outputs)]

        self.connection_fraction = None

        # Verify that initial connection type is valid.
        # pylint: disable=access-member-before-definition
        if 'partial' in self.initial_connection:
            c, p = self.initial_connection.split()
            self.initial_connection = c
            self.connection_fraction = float(p)
            if not (0 <= self.connection_fraction <= 1):
                raise RuntimeError(
                    "'partial' connection value must be between 0.0 and 1.0, inclusive.")

        assert self.initial_connection in self.allowed_connectivity

        # Verify structural_mutation_surer is valid.
        # pylint: disable=access-member-before-definition
        if self.structural_mutation_surer.lower() in ['1','yes','true','on']:
            self.structural_mutation_surer = 'true'
        elif self.structural_mutation_surer.lower() in ['0','no','false','off']:
            self.structural_mutation_surer = 'false'
        elif self.structural_mutation_surer.lower() == 'default':
            self.structural_mutation_surer = 'default'
        else:
            error_string = "Invalid structural_mutation_surer {!r}".format(
                self.structural_mutation_surer)
            raise RuntimeError(error_string)

        self.node_indexer = None

    def add_activation(self, name, func, **kwargs):
        self.activation_defs.add(name, func, **kwargs)

    def add_aggregation(self, name, func, **kwargs):
        self.aggregation_function_defs.add(name, func, **kwargs)

    def save(self, f):
        if 'partial' in self.initial_connection:
            if not (0 <= self.connection_fraction <= 1):
                raise RuntimeError(
                    "'partial' connection value must be between 0.0 and 1.0, inclusive.")
            f.write('initial_connection      = {0} {1}\n'.format(self.initial_connection,
                                                                 self.connection_fraction))
        else:
            f.write('initial_connection      = {0}\n'.format(self.initial_connection))

        assert self.initial_connection in self.allowed_connectivity

        write_pretty_params(f, self, [p for p in self._params
                                      if not 'initial_connection' in p.name])

    def get_new_node_key(self, node_dict):
        if self.node_indexer is None:
            self.node_indexer = Indexer(max(list(iterkeys(node_dict)))+1)

        new_id = self.node_indexer.get_next()

        assert new_id not in node_dict

        return new_id

    def check_structural_mutation_surer(self):
        if self.structural_mutation_surer == 'true':
            return True
        elif self.structural_mutation_surer == 'false':
            return False
        elif self.structural_mutation_surer == 'default':
            return self.single_structural_mutation
        else:
            error_string = "Invalid structural_mutation_surer {!r}".format(
                self.structural_mutation_surer)
            raise RuntimeError(error_string)

class DefaultGenome(object):
    """
    A genome for generalized neural networks.

    Terminology
        pin: Point at which the network is conceptually connected to the external world;
             pins are either input or output.
        node: Analog of a physical neuron.
        connection: Connection between a pin/node output and a node's input, or between a node's
             output and a pin/node input.
        key: Identifier for an object, unique within the set of similar objects.

    Design assumptions and conventions.
        1. Each output pin is connected only to the output of its own unique
           neuron by an implicit connection with weight one. This connection
           is permanently enabled.
        2. The output pin's key is always the same as the key for its
           associated neuron.
        3. Output neurons can be modified but not deleted.
        4. The input values are applied to the input pins unmodified.
    """

    @classmethod
    def parse_config(cls, param_dict):
        param_dict['node_gene_type'] = DefaultNodeGene
        param_dict['connection_gene_type'] = DefaultConnectionGene
        return DefaultGenomeConfig(param_dict)

    @classmethod
    def write_config(cls, f, config):
        config.save(f)

    def __init__(self, key):
        # Unique identifier for a genome instance.
        self.key = key

        # (gene_key, gene) pairs for gene sets.
        self.connections = {}
        self.nodes = {}

        # Fitness results.
        self.fitness = None

    def configure_new(self, config):
        """Configure a new genome based on the given configuration."""

        # Create node genes for the output pins.
        for node_key in config.output_keys:
            self.nodes[node_key] = self.create_node(config, node_key)

        # Add hidden nodes if requested.
        if config.num_hidden > 0:
            for i in range(config.num_hidden):
                node_key = config.get_new_node_key(self.nodes)
                assert node_key not in self.nodes
                node = self.create_node(config, node_key)
                self.nodes[node_key] = node

        # Add connections based on initial connectivity type.

        if 'fs_neat' in config.initial_connection:
            if config.initial_connection == 'fs_neat_nohidden':
                self.connect_fs_neat_nohidden(config)
            elif config.initial_connection == 'fs_neat_hidden':
                self.connect_fs_neat_hidden(config)
            else:
                if config.num_hidden > 0:
                    print(
                        "Warning: initial_connection = fs_neat will not connect to hidden nodes;",
                        "\tif this is desired, set initial_connection = fs_neat_nohidden;",
                        "\tif not, set initial_connection = fs_neat_hidden",
                        sep='\n', file=sys.stderr);
                self.connect_fs_neat_nohidden(config)
        elif 'full' in config.initial_connection:
            if config.initial_connection == 'full_nodirect':
                self.connect_full_nodirect(config)
            elif config.initial_connection == 'full_direct':
                self.connect_full_direct(config)
            else:
                if config.num_hidden > 0:
                    print(
                        "Warning: initial_connection = full with hidden nodes will not do direct input-output connections;",
                        "\tif this is desired, set initial_connection = full_nodirect;",
                        "\tif not, set initial_connection = full_direct",
                        sep='\n', file=sys.stderr);
                self.connect_full_nodirect(config)
        elif 'partial' in config.initial_connection:
            if config.initial_connection == 'partial_nodirect':
                self.connect_partial_nodirect(config)
            elif config.initial_connection == 'partial_direct':
                self.connect_partial_direct(config)
            else:
                if config.num_hidden > 0:
                    print(
                        "Warning: initial_connection = partial with hidden nodes will not do direct input-output connections;",
                        "\tif this is desired, set initial_connection = partial_nodirect {0};".format(
                            config.connection_fraction),
                        "\tif not, set initial_connection = partial_direct {0}".format(
                            config.connection_fraction),
                        sep='\n', file=sys.stderr);
                self.connect_partial_nodirect(config)

    def configure_crossover(self, genome1, genome2, config):
        """ Configure a new genome by crossover from two parent genomes. """
        if genome1.fitness > genome2.fitness:
            parent1, parent2 = genome1, genome2
        else:
            parent1, parent2 = genome2, genome1

        # Inherit connection genes
        for key, cg1 in iteritems(parent1.connections):
            cg2 = parent2.connections.get(key)
            if cg2 is None:
                # Excess or disjoint gene: copy from the fittest parent.
                self.connections[key] = cg1.copy()
            else:
                # Homologous gene: combine genes from both parents.
                self.connections[key] = cg1.crossover(cg2)

        # Inherit node genes
        parent1_set = parent1.nodes
        parent2_set = parent2.nodes

        for key, ng1 in iteritems(parent1_set):
            ng2 = parent2_set.get(key)
            assert key not in self.nodes
            if ng2 is None:
                # Extra gene: copy from the fittest parent
                self.nodes[key] = ng1.copy()
            else:
                # Homologous gene: combine genes from both parents.
                self.nodes[key] = ng1.crossover(ng2)

    def mutate(self, config):
        """ Mutates this genome. """

        if config.single_structural_mutation:
            div = max(1,(config.node_add_prob + config.node_delete_prob +
                         config.conn_add_prob + config.conn_delete_prob))
            r = random()
            if r < (config.node_add_prob/div):
                self.mutate_add_node(config)
            elif r < ((config.node_add_prob + config.node_delete_prob)/div):
                self.mutate_delete_node(config)
            elif r < ((config.node_add_prob + config.node_delete_prob +
                       config.conn_add_prob)/div):
                self.mutate_add_connection(config)
            elif r < ((config.node_add_prob + config.node_delete_prob +
                       config.conn_add_prob + config.conn_delete_prob)/div):
                self.mutate_delete_connection()
        else:
            if random() < config.node_add_prob:
                self.mutate_add_node(config)

            if random() < config.node_delete_prob:
                self.mutate_delete_node(config)

            if random() < config.conn_add_prob:
                self.mutate_add_connection(config)

            if random() < config.conn_delete_prob:
                self.mutate_delete_connection()

        # Mutate connection genes.
        for cg in self.connections.values():
            cg.mutate(config)

        # Mutate node genes (bias, response, etc.).
        for ng in self.nodes.values():
            ng.mutate(config)

    def mutate_add_node(self, config):
        if not self.connections:
            if config.check_structural_mutation_surer():
                self.mutate_add_connection(config)
            return

        # Choose a random connection to split
        conn_to_split = choice(list(self.connections.values()))
        new_node_id = config.get_new_node_key(self.nodes)
        ng = self.create_node(config, new_node_id)
        self.nodes[new_node_id] = ng

        # Disable this connection and create two new connections joining its nodes via
        # the given node.  The new node+connections have roughly the same behavior as
        # the original connection (depending on the activation function of the new node).
        conn_to_split.enabled = False

        i, o = conn_to_split.key
        self.add_connection(config, i, new_node_id, 1.0, True)
        self.add_connection(config, new_node_id, o, conn_to_split.weight, True)

    def add_connection(self, config, input_key, output_key, weight, enabled):
        # TODO: Add validation of this connection addition.
        key = (input_key, output_key)
        connection = config.connection_gene_type(key)
        connection.init_attributes(config)
        connection.weight = weight
        connection.enabled = enabled
        self.connections[key] = connection

    def mutate_add_connection(self, config):
        """
        Attempt to add a new connection, the only restriction being that the output
        node cannot be one of the network input pins.
        """
        possible_outputs = list(iterkeys(self.nodes))
        out_node = choice(possible_outputs)

        possible_inputs = possible_outputs + config.input_keys
        in_node = choice(possible_inputs)

        # Don't duplicate connections.
        key = (in_node, out_node)
        if key in self.connections:
            # TODO: Should this be using mutation to/from rates? Hairy to configure...
            if config.check_structural_mutation_surer():
                self.connections[key].enabled = True
            return

        # Don't allow connections between two output nodes
        if in_node in config.output_keys and out_node in config.output_keys:
            return

        # No need to check for connections between input nodes:
        # they cannot be the output end of a connection (see above).

        # For feed-forward networks, avoid creating cycles.
        if config.feed_forward and creates_cycle(list(iterkeys(self.connections)), key):
            return

        cg = self.create_connection(config, in_node, out_node)
        self.connections[cg.key] = cg

    def mutate_delete_node(self, config):
        # Do nothing if there are no non-output nodes.
        available_nodes = [k for k in iterkeys(self.nodes) if k not in config.output_keys]
        if not available_nodes:
            return -1

        del_key = choice(available_nodes)

        connections_to_delete = set()
        for k, v in iteritems(self.connections):
            if del_key in v.key:
                connections_to_delete.add(v.key)

        for key in connections_to_delete:
            del self.connections[key]

        del self.nodes[del_key]

        return del_key

    def mutate_delete_connection(self):
        if self.connections:
            key = choice(list(self.connections.keys()))
            del self.connections[key]

    def distance(self, other, config):
        """
        Returns the genetic distance between this genome and the other. This distance value
        is used to compute genome compatibility for speciation.
        """

        # Compute node gene distance component.
        node_distance = 0.0
        if self.nodes or other.nodes:
            disjoint_nodes = 0
            for k2 in iterkeys(other.nodes):
                if k2 not in self.nodes:
                    disjoint_nodes += 1

            for k1, n1 in iteritems(self.nodes):
                n2 = other.nodes.get(k1)
                if n2 is None:
                    disjoint_nodes += 1
                else:
                    # Homologous genes compute their own distance value.
                    node_distance += n1.distance(n2, config)

            max_nodes = max(len(self.nodes), len(other.nodes))
            node_distance = (node_distance +
                             (config.compatibility_disjoint_coefficient *
                              disjoint_nodes)) / max_nodes

        # Compute connection gene differences.
        connection_distance = 0.0
        if self.connections or other.connections:
            disjoint_connections = 0
            for k2 in iterkeys(other.connections):
                if k2 not in self.connections:
                    disjoint_connections += 1

            for k1, c1 in iteritems(self.connections):
                c2 = other.connections.get(k1)
                if c2 is None:
                    disjoint_connections += 1
                else:
                    # Homologous genes compute their own distance value.
                    connection_distance += c1.distance(c2, config)

            max_conn = max(len(self.connections), len(other.connections))
            connection_distance = (connection_distance +
                                   (config.compatibility_disjoint_coefficient *
                                    disjoint_connections)) / max_conn

        distance = node_distance + connection_distance
        return distance

    def size(self):
        """
        Returns genome 'complexity', taken to be
        (number of nodes, number of enabled connections)
        """
        num_enabled_connections = sum([1 for cg in self.connections.values() if cg.enabled])
        return len(self.nodes), num_enabled_connections

    def __str__(self):
        s = "Nodes:"
        for k, ng in iteritems(self.nodes):
            s += "\n\t{0} {1!s}".format(k, ng)
        s += "\nConnections:"
        connections = list(self.connections.values())
        connections.sort()
        for c in connections:
            s += "\n\t" + str(c)
        return s

    @staticmethod
    def create_node(config, node_id):
        node = config.node_gene_type(node_id)
        node.init_attributes(config)
        return node

    @staticmethod
    def create_connection(config, input_id, output_id):
        connection = config.connection_gene_type((input_id, output_id))
        connection.init_attributes(config)
        return connection

    def connect_fs_neat_nohidden(self, config):
        """
        Randomly connect one input to all output nodes
        (FS-NEAT without connections to hidden, if any).
        Originally connect_fs_neat.
        """
        input_id = choice(config.input_keys)
        for output_id in config.output_keys:
            connection = self.create_connection(config, input_id, output_id)
            self.connections[connection.key] = connection

    def connect_fs_neat_hidden(self, config):
        """
        Randomly connect one input to all hidden and output nodes
        (FS-NEAT with connections to hidden, if any).
        """
        input_id = choice(config.input_keys)
        others = [i for i in iterkeys(self.nodes) if i not in config.input_keys]
        for output_id in others:
            connection = self.create_connection(config, input_id, output_id)
            self.connections[connection.key] = connection

    def compute_full_connections(self, config, direct):
        """
        Compute connections for a fully-connected feed-forward genome--each
<<<<<<< HEAD
        input connected to all hidden nodes (and output nodes if ``direct`` is set or
        there are no hidden nodes), each hidden node connected to all output nodes.
=======
        input connected to all hidden nodes
        (and output nodes if ``direct`` is set or there are no hidden nodes),
        each hidden node connected to all output nodes.
>>>>>>> 42c878bf
        (Recurrent genomes will also include node self-connections.)
        """
        hidden = [i for i in iterkeys(self.nodes) if i not in config.output_keys]
        output = [i for i in iterkeys(self.nodes) if i in config.output_keys]
        connections = []
        if hidden:
            for input_id in config.input_keys:
                for h in hidden:
                    connections.append((input_id, h))
            for h in hidden:
                for output_id in output:
                    connections.append((h, output_id))
        if direct or (not hidden):
            for input_id in config.input_keys:
                for output_id in output:
                    connections.append((input_id, output_id))

        # For recurrent genomes, include node self-connections.
        if not config.feed_forward:
            for i in iterkeys(self.nodes):
                connections.append((i, i))

        return connections


    def connect_full_nodirect(self, config):
        """
        Create a fully-connected genome
        (except without direct input-output unless no hidden nodes).
        """
        for input_id, output_id in self.compute_full_connections(config, False):
            connection = self.create_connection(config, input_id, output_id)
            self.connections[connection.key] = connection

    def connect_full_direct(self, config):
        """Create a fully-connected genome, including direct input-output connections."""
        for input_id, output_id in self.compute_full_connections(config, True):
            connection = self.create_connection(config, input_id, output_id)
            self.connections[connection.key] = connection

    def connect_partial_nodirect(self, config):
        """
        Create a partially-connected genome,
<<<<<<< HEAD
        with (unless no hidden nodes) no direct input-output connections.
        """
=======
        with (unless no hidden nodes) no direct input-output connections."""
>>>>>>> 42c878bf
        assert 0 <= config.connection_fraction <= 1
        all_connections = self.compute_full_connections(config, False)
        shuffle(all_connections)
        num_to_add = int(round(len(all_connections) * config.connection_fraction))
        for input_id, output_id in all_connections[:num_to_add]:
            connection = self.create_connection(config, input_id, output_id)
            self.connections[connection.key] = connection

    def connect_partial_direct(self, config):
        """
        Create a partially-connected genome,
        including (possibly) direct input-output connections.
        """
        assert 0 <= config.connection_fraction <= 1
        all_connections = self.compute_full_connections(config, True)
        shuffle(all_connections)
        num_to_add = int(round(len(all_connections) * config.connection_fraction))
        for input_id, output_id in all_connections[:num_to_add]:
            connection = self.create_connection(config, input_id, output_id)
            self.connections[connection.key] = connection<|MERGE_RESOLUTION|>--- conflicted
+++ resolved
@@ -27,12 +27,8 @@
         # Create full set of available activation functions.
         self.activation_defs = ActivationFunctionSet(self.multiparameterset)
         # ditto for aggregation functions - name difference for backward compatibility
-<<<<<<< HEAD
         self.aggregation_function_defs = AggregationFunctionSet(self.multiparameterset)
-=======
-        self.aggregation_function_defs = AggregationFunctionSet()
         self.aggregation_defs = self.aggregation_function_defs
->>>>>>> 42c878bf
 
         self._params = [ConfigParameter('num_inputs', int),
                         ConfigParameter('num_outputs', int),
@@ -501,14 +497,9 @@
     def compute_full_connections(self, config, direct):
         """
         Compute connections for a fully-connected feed-forward genome--each
-<<<<<<< HEAD
-        input connected to all hidden nodes (and output nodes if ``direct`` is set or
-        there are no hidden nodes), each hidden node connected to all output nodes.
-=======
         input connected to all hidden nodes
         (and output nodes if ``direct`` is set or there are no hidden nodes),
         each hidden node connected to all output nodes.
->>>>>>> 42c878bf
         (Recurrent genomes will also include node self-connections.)
         """
         hidden = [i for i in iterkeys(self.nodes) if i not in config.output_keys]
@@ -552,12 +543,9 @@
     def connect_partial_nodirect(self, config):
         """
         Create a partially-connected genome,
-<<<<<<< HEAD
         with (unless no hidden nodes) no direct input-output connections.
         """
-=======
-        with (unless no hidden nodes) no direct input-output connections."""
->>>>>>> 42c878bf
+
         assert 0 <= config.connection_fraction <= 1
         all_connections = self.compute_full_connections(config, False)
         shuffle(all_connections)

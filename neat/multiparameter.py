"""
Enables the use of activation and aggregation functions
with, as well as the usual input, one or more evolvable numeric parameters.
"""
##from __future__ import print_function

import functools
##import sys
import types
##import warnings

from neat.attributes import FloatAttribute
from neat.six_util import iteritems

from neat.mypy_util import * # pylint: disable=unused-wildcard-import

if MYPY: # pragma: no cover
    from neat.attributes import FuncAttribute # pylint: disable=unused-import
    from typing import Callable
    from mypy_extensions import Arg, KwArg
    MPActFunc = Union[Callable[[float, KwArg(float)], float],
                      Callable[[float, Arg(float)], float],
                      Callable[[float, Arg(float), Arg(float)], float]]
    MPAgFunc = Union[Callable[[Iterable[float], KwArg(float)], float],
                     Callable[[Iterable[float], Arg(float)], float],
                     Callable[[Iterable[float], Arg(float), Arg(float)], float]]
    MPFunc = Union[MPActFunc, MPAgFunc]
    NormActFunc = Union[Callable[[float], float], types.BuiltinFunctionType, functools.partial[float]]
    NormAgFunc = Union[Callable[[Iterable[float]], float], types.BuiltinFunctionType, functools.partial[float]]
    NormFunc = Union[NormActFunc, NormAgFunc]
    EitherFunc = Union[MPFunc, NormFunc]



class MultiParameterFunctionInstance(object):
    """
    Holds, initializes, and mutates the evolved parameters for one instance
    of a multiparameter function.
    """
    def __init__(self,
                 name, # type: str
                 multi_param_func # type: MultiParameterFunction
                 ):
        # type: (...) -> None
        self.name = name
        self.multi_param_func = multi_param_func
        self.user_func = multi_param_func.user_func
        self.evolved_param_names = multi_param_func.evolved_param_names
        self.evolved_param_attributes = multi_param_func.evolved_param_attributes
        self.evolved_param_dicts = multi_param_func.evolved_param_dicts
        self.current_param_values = {} # type: Dict[str, float]
        self.instance_name = '' # type: str

        self.init_value()

    def init_value(self, ignored_config=None): # type: (Any) -> None
        for n, m in iteritems(self.evolved_param_attributes):
            self.current_param_values[n] = m.init_value(self.multi_param_func)
        self.instance_name = self.name + '(' + ','.join([str(self.current_param_values[n])
                                                         for n in self.evolved_param_names]) + ')'

    def mutate_value(self, ignored_config=None): # type: (Any) -> None
        for n, m in iteritems(self.evolved_param_attributes):
            self.current_param_values[n] = m.mutate_value(self.current_param_values[n],
                                                          self.multi_param_func)
        self.instance_name = self.name + '(' + ','.join([str(self.current_param_values[n])
                                                         for n in self.evolved_param_names]) + ')'

    def __str__(self): # type: () -> str
        return self.instance_name

    def distance(self, other): # type: (Any) -> float
        if not isinstance(other, MultiParameterFunctionInstance):
            return 1.0

        if self.name != other.name:
            return 1.0
        if self.instance_name == other.instance_name:
            return 0.0

        total_diff = 0.0
        for n in self.evolved_param_names:
            diff = abs(self.current_param_values[n] -
                       other.current_param_values[n])
            param_dict = self.evolved_param_dicts[n]
<<<<<<< HEAD
            total_diff += diff / max(1.0,abs(param_dict['max_value'] - param_dict['min_value'])) # type: ignore
=======
            total_diff += diff / max(1.0,abs(param_dict['max_value'] - param_dict['min_value']))
>>>>>>> ed63c37b
        return total_diff

    def copy(self): # type: () -> MultiParameterFunctionInstance
        #print("{0!s}: Copying myself {1!r}".format(self.instance_name,self),file=sys.stderr)
        other = MultiParameterFunctionInstance(self.name, self.multi_param_func)
        for n in self.evolved_param_names:
            other.current_param_values[n] = self.current_param_values[n]
        other.instance_name = self.instance_name[:]
        return other

    def __copy__(self): # type: () -> MultiParameterFunctionInstance
        return self.copy()

    def __deepcopy__(self, ignored_dict): # type: (Dict[Any, Any]) -> MultiParameterFunctionInstance
        return self.copy()

<<<<<<< HEAD
    def get_func(self): # type: () -> functools.partial[float]
=======
    def get_func(self):
>>>>>>> ed63c37b
        partial = functools.partial(self.user_func, **self.current_param_values)
        setattr(partial, '__name__', self.instance_name)
        if hasattr(self.user_func, '__doc__'):
            setattr(partial, '__doc__', self.user_func.__doc__)
        return partial
<<<<<<< HEAD

=======
>>>>>>> ed63c37b

class MultiParameterFunction(object):
    """Holds and initializes configuration information for one multiparameter function."""
    def __init__(self,
                 name, # type: str
                 which_type, # type: str
                 user_func, # type: MPFunc
                 evolved_param_names, # type: Iterable[str]
                 **evolved_param_dicts # type: Dict[str, Union[str, float]]
                 ):
        # type: (...) -> None
        self.name = name + "_function"
        self.orig_name = name
        self.which_type = which_type # activation or aggregation
        self.user_func = user_func
        self.evolved_param_names = evolved_param_names
        self.evolved_param_dicts = evolved_param_dicts
        self.evolved_param_attributes = {} # type: Dict[str, FloatAttribute]

        for n in evolved_param_names:
            self.evolved_param_dicts[n].setdefault('init_type','uniform')
            param_dict = self.evolved_param_dicts[n]
            middle = (param_dict['max_value'] + # type: ignore
                      param_dict['min_value'])/2.0
            self.evolved_param_dicts[n].setdefault('init_mean', middle)
            for_stdev = min(abs(param_dict['max_value'] - # type: ignore
                                param_dict['init_mean']),
                            abs(param_dict['min_value'] - # type: ignore
                                param_dict['init_mean']))/2.0
            self.evolved_param_dicts[n].setdefault('init_stdev', for_stdev)
            # below here is mainly intended for users wanting to use built-in
            # multiparameter functions without too much initialization worries
            self.evolved_param_dicts[n].setdefault('replace_rate', 0.1)
            mutate_rate = min((1-param_dict['replace_rate']),(param_dict['replace_rate']*5.0)) # type: ignore
            self.evolved_param_dicts[n].setdefault('mutate_rate', mutate_rate)
            # actual standard deviation of uniform distribution is width/sqrt(12) -
            # use of 1/4 range in the uniform distribution FloatAttribute setup
            # (and thus the above) is to make it easier to figure out how to
            # get a given initialization range that is not the same as the
            # overall min/max range.
            mutate_power = ((param_dict['replace_rate']/param_dict['mutate_rate'])* # type: ignore
                            (abs(param_dict['max_value']-param_dict['min_value'])/pow(12.0,0.5))) # type: ignore
            self.evolved_param_dicts[n].setdefault('mutate_power', mutate_power)

            tmp_name = "{0}_{1}".format(name,n)
            self.evolved_param_attributes[n] = FloatAttribute(name=tmp_name,
                                                              **param_dict)
            for x, y in iteritems(param_dict):
                setattr(self, self.evolved_param_attributes[n].config_item_name(x), y)

    def init_instance(self): # type: (...) -> MultiParameterFunctionInstance
        return MultiParameterFunctionInstance(self.orig_name, self)

class BadFunctionError(Exception):
    pass

class InvalidFunctionError(TypeError, BadFunctionError):
    pass

class UnknownFunctionError(LookupError, BadFunctionError):
    pass

class MultiParameterSet(object):
    """
    Holds the set of (potentially multiparameter) functions
    and contains methods for dealing with them.
    """
    def __init__(self,
                 *which_types # type: str
                 ):
        # type: (...) -> None
        self.norm_func_dict = {} # type: Dict[str, Dict[str, NormFunc]]
        self.multiparam_func_dict = {} # type: Dict[str, Dict[str, MultiParameterFunction]]
        for which_type in list(which_types):
            self.norm_func_dict[which_type] = {}
            self.multiparam_func_dict[which_type] = {}

    def is_valid_func(self, name, which_type): # type: (str, str) -> bool
        if name in self.multiparam_func_dict[which_type]:
            return True
        if name in self.norm_func_dict[which_type]:
            return True
        if name.endswith(')'):
            raise InvalidFunctionError("Called with uncertain name '{!s}'".format(name))
        return False

    def is_multiparameter(self, name, which_type): # type: (str, str) -> bool
        if name.endswith(')'):
            raise InvalidFunctionError("Called with uncertain name '{!s}'".format(name))
<<<<<<< HEAD
        return bool(name in self.multiparam_func_dict[which_type])

    def init_multiparameter(self,
                            name, # type: str
                            instance, # type: FuncAttribute
                            ignored_config=None # type: Any
                            ):
        # type: (...) -> MultiParameterFunctionInstance
=======
        return name in self.multiparam_func_dict[which_type]

    def init_multiparameter(self, name, instance, ignored_config=None):
>>>>>>> ed63c37b
        which_type = instance.name
        multiparam_func_dict = self.multiparam_func_dict[which_type]
        multiparam_func = multiparam_func_dict[name]
        return multiparam_func.init_instance()

    def get_MPF(self,
                name, # type: str
                which_type # type: str
                ):
        # type: (...) -> MultiParameterFunction

        if name in self.multiparam_func_dict[which_type]:
            mpfunc_dict = self.multiparam_func_dict[which_type] # type: Dict[str, MultiParameterFunction]
<<<<<<< HEAD
            return mpfunc_dict[name] # Allows for altering configuration...
        raise UnknownFunctionError("Unknown function {!r}".format(name))

    def get_func(self,
                 name, # type: Union[str, MultiParameterFunctionInstance]
                 which_type # type: str
                 ):
        # type: (...) -> Union[EitherFunc, functools.partial[float]]
=======
            return mpfunc_dict[name] # Allows for altering configuration, although tricky re initialization + already-existing ones
        raise UnknownFunctionError("Unknown {!s} function {!r}".format(which_type,name))

    def get_func(self, name, which_type):
>>>>>>> ed63c37b
        """
        Figures out what function, or function instance for multiparameter functions,
        is needed, and returns it.
        """
<<<<<<< HEAD

        if isinstance(name, MultiParameterFunctionInstance):
=======
        if isinstance(name, MultiParameterFunctionInstance):
            return name.get_func()
        if hasattr(name, 'get_func'):
>>>>>>> ed63c37b
            return name.get_func()
        if hasattr(name, 'get_func'):
            return name.get_func() # type: ignore

        if name in self.norm_func_dict[which_type]:
<<<<<<< HEAD
            nfunc_dict = self.norm_func_dict[which_type] # type: Dict[str, NormFunc]
            return nfunc_dict[name]
=======
            func_dict = self.norm_func_dict[which_type]
            return func_dict[name]
>>>>>>> ed63c37b

        if not name.endswith(')'):
            raise UnknownFunctionError("Unknown {!s} function {!r} - no end )".
                                       format(which_type,name))

        param_start = name.find('(')
        if param_start < 0:
<<<<<<< HEAD
            raise UnknownFunctionError("Unknown function {!r} - no start (".
                                       format(name))

        func_name = name[:(param_start-1)]
        if not func_name in self.multiparam_func_dict[which_type]:
            raise UnknownFunctionError("Unknown function {!r} (from {!r})".
                                       format(func_name,name))
=======
            raise UnknownFunctionError("Unknown {!s} function {!r} - no start (".
                                       format(which_type,name))

        func_name = name[:(param_start-1)]
        if not func_name in self.multiparam_func_dict[which_type]:
            raise UnknownFunctionError("Unknown {0!s} function {1!r} (from {2!r})".
                                       format(which_type,func_name,name))
>>>>>>> ed63c37b
        multiparam_func = self.multiparam_func_dict[which_type][func_name]

        param_nums = map(float, name[(param_start+1):(len(name)-2)].split(','))

        params = dict(zip(multiparam_func.evolved_param_names, param_nums))

        partial = functools.partial(multiparam_func.user_func, **params)
        setattr(partial, '__name__', name)
        if hasattr(multiparam_func.user_func, '__doc__'):
            setattr(partial, '__doc__', multiparam_func.user_func.__doc__)
        return partial

<<<<<<< HEAD
    def add_func(self,
                 name, # type: str
                 user_func, # type: EitherFunc
                 which_type, # type: str
                 **kwargs # type: Dict[str, Union[str, float]]
                 ):
        # type: (...) -> None
=======
    def add_func(self, name, user_func, which_type, **kwargs):
>>>>>>> ed63c37b
        """Adds a new activation/aggregation function, potentially multiparameter."""
        if not isinstance(user_func,
                          (types.FunctionType,
                           types.LambdaType)):
<<<<<<< HEAD
            raise InvalidFunctionError(
                "A function object is required, not {0!r} ({1!s})".format(user_func,name))

        if isinstance(user_func, types.BuiltinFunctionType):
            if kwargs:
                raise InvalidFunctionError(
                    "Cannot use built-in function as multiparam function - needs wrapping")
            nfunc_dict = self.norm_func_dict[which_type] # type: Dict[str, NormFunc]
=======
            raise InvalidFunctionError("A function object is required, not {0!r} ({1!s})".format(
                user_func, name))

        if isinstance(user_func, types.BuiltinFunctionType): # TODO: Test!
            if kwargs:
                raise InvalidFunctionError(
                    "Cannot use built-in function {0!r} ({1!s}) as multiparam {2!s} function - needs wrapping".format(
                        user_func, name, which_type))
            nfunc_dict = self.norm_func_dict[which_type]
>>>>>>> ed63c37b
            nfunc_dict[name] = user_func
            return

        if not hasattr(user_func, '__code__'):
            raise InvalidFunctionError(
                "An object with __code__ attribute is required, not {0!r} ({1!s})".format(user_func,
                                                                                          name))
<<<<<<< HEAD

=======
        
>>>>>>> ed63c37b
        func_code = user_func.__code__
        if func_code.co_argcount != (len(kwargs)+1):
            raise InvalidFunctionError("Function {0!r} ({1!s})".format(user_func,name) +
                                       " requires {0!s} args".format(func_code.co_argcount) +
                                       " but was given {0!s} kwargs ({1!r})".format(len(kwargs),
                                                                                    kwargs))

        if func_code.co_argcount == 1:
            nfunc_dict2 = self.norm_func_dict[which_type]
            nfunc_dict2[name] = user_func # type: ignore
            return

        if ('(' in name) or (')' in name):
            raise InvalidFunctionError("Invalid function name '{!s}' for {!r}".format(name,
                                                                                      user_func)
                                       + " - multiparam function cannot have '(' or ')'")

        first_an = func_code.co_varnames[0] # type: str
        if first_an in kwargs:
            raise InvalidFunctionError("First argument '{0!s}' of function {1!r}".format(first_an,
                                                                                         user_func)
                                       + " ({0!s}) may not be in kwargs {1!r}".format(name,kwargs))

        evolved_param_names = func_code.co_varnames[1:func_code.co_argcount]
        func_names_set = set(evolved_param_names)
        kwargs_names_set = set(kwargs.keys())

        missing1 = func_names_set - kwargs_names_set
        if missing1:
            raise InvalidFunctionError("Function {0!r} ({1!s}) has arguments ".format(user_func,
                                                                                       name)
                                       + "{0!r} not in kwargs {1!r}".format(missing1,
                                                                             kwargs_names_set))
        missing2 = kwargs_names_set - func_names_set
        if missing2:
            raise InvalidFunctionError("Function {0!r} ({1!s}) lacks arguments ".format(user_func,
                                                                                         name)
                                       + "{0!r} in kwargs {1!r}".format(missing2,kwargs))

##print("Adding function {0!r} ({1!s}) with kwargs {2!r} ({3!s})".format(user_func,name,
##                                                                  kwargs,type(kwargs)),
##              file=sys.stderr)

        if MYPY: # pragma: no cover
            user_func = cast(MPFunc, user_func)

        mpfunc_dict = self.multiparam_func_dict[which_type] # type: Dict[str, MultiParameterFunction]
        mpfunc_dict[name] = MultiParameterFunction(name=name,
                                                   which_type=which_type,
                                                   user_func=user_func,
                                                   evolved_param_names=evolved_param_names,
                                                   **kwargs)<|MERGE_RESOLUTION|>--- conflicted
+++ resolved
@@ -83,11 +83,7 @@
             diff = abs(self.current_param_values[n] -
                        other.current_param_values[n])
             param_dict = self.evolved_param_dicts[n]
-<<<<<<< HEAD
             total_diff += diff / max(1.0,abs(param_dict['max_value'] - param_dict['min_value'])) # type: ignore
-=======
-            total_diff += diff / max(1.0,abs(param_dict['max_value'] - param_dict['min_value']))
->>>>>>> ed63c37b
         return total_diff
 
     def copy(self): # type: () -> MultiParameterFunctionInstance
@@ -104,20 +100,13 @@
     def __deepcopy__(self, ignored_dict): # type: (Dict[Any, Any]) -> MultiParameterFunctionInstance
         return self.copy()
 
-<<<<<<< HEAD
     def get_func(self): # type: () -> functools.partial[float]
-=======
-    def get_func(self):
->>>>>>> ed63c37b
         partial = functools.partial(self.user_func, **self.current_param_values)
         setattr(partial, '__name__', self.instance_name)
         if hasattr(self.user_func, '__doc__'):
             setattr(partial, '__doc__', self.user_func.__doc__)
         return partial
-<<<<<<< HEAD
-
-=======
->>>>>>> ed63c37b
+
 
 class MultiParameterFunction(object):
     """Holds and initializes configuration information for one multiparameter function."""
@@ -207,7 +196,6 @@
     def is_multiparameter(self, name, which_type): # type: (str, str) -> bool
         if name.endswith(')'):
             raise InvalidFunctionError("Called with uncertain name '{!s}'".format(name))
-<<<<<<< HEAD
         return bool(name in self.multiparam_func_dict[which_type])
 
     def init_multiparameter(self,
@@ -216,11 +204,6 @@
                             ignored_config=None # type: Any
                             ):
         # type: (...) -> MultiParameterFunctionInstance
-=======
-        return name in self.multiparam_func_dict[which_type]
-
-    def init_multiparameter(self, name, instance, ignored_config=None):
->>>>>>> ed63c37b
         which_type = instance.name
         multiparam_func_dict = self.multiparam_func_dict[which_type]
         multiparam_func = multiparam_func_dict[name]
@@ -234,45 +217,27 @@
 
         if name in self.multiparam_func_dict[which_type]:
             mpfunc_dict = self.multiparam_func_dict[which_type] # type: Dict[str, MultiParameterFunction]
-<<<<<<< HEAD
-            return mpfunc_dict[name] # Allows for altering configuration...
-        raise UnknownFunctionError("Unknown function {!r}".format(name))
+            return mpfunc_dict[name] # Allows for altering configuration, although tricky re initialization + already-existing ones
+        raise UnknownFunctionError("Unknown {!s} function {!r}".format(which_type,name))
 
     def get_func(self,
                  name, # type: Union[str, MultiParameterFunctionInstance]
                  which_type # type: str
                  ):
         # type: (...) -> Union[EitherFunc, functools.partial[float]]
-=======
-            return mpfunc_dict[name] # Allows for altering configuration, although tricky re initialization + already-existing ones
-        raise UnknownFunctionError("Unknown {!s} function {!r}".format(which_type,name))
-
-    def get_func(self, name, which_type):
->>>>>>> ed63c37b
         """
         Figures out what function, or function instance for multiparameter functions,
         is needed, and returns it.
         """
-<<<<<<< HEAD
-
-        if isinstance(name, MultiParameterFunctionInstance):
-=======
+
         if isinstance(name, MultiParameterFunctionInstance):
             return name.get_func()
         if hasattr(name, 'get_func'):
->>>>>>> ed63c37b
-            return name.get_func()
-        if hasattr(name, 'get_func'):
             return name.get_func() # type: ignore
 
         if name in self.norm_func_dict[which_type]:
-<<<<<<< HEAD
             nfunc_dict = self.norm_func_dict[which_type] # type: Dict[str, NormFunc]
             return nfunc_dict[name]
-=======
-            func_dict = self.norm_func_dict[which_type]
-            return func_dict[name]
->>>>>>> ed63c37b
 
         if not name.endswith(')'):
             raise UnknownFunctionError("Unknown {!s} function {!r} - no end )".
@@ -280,15 +245,6 @@
 
         param_start = name.find('(')
         if param_start < 0:
-<<<<<<< HEAD
-            raise UnknownFunctionError("Unknown function {!r} - no start (".
-                                       format(name))
-
-        func_name = name[:(param_start-1)]
-        if not func_name in self.multiparam_func_dict[which_type]:
-            raise UnknownFunctionError("Unknown function {!r} (from {!r})".
-                                       format(func_name,name))
-=======
             raise UnknownFunctionError("Unknown {!s} function {!r} - no start (".
                                        format(which_type,name))
 
@@ -296,7 +252,7 @@
         if not func_name in self.multiparam_func_dict[which_type]:
             raise UnknownFunctionError("Unknown {0!s} function {1!r} (from {2!r})".
                                        format(which_type,func_name,name))
->>>>>>> ed63c37b
+
         multiparam_func = self.multiparam_func_dict[which_type][func_name]
 
         param_nums = map(float, name[(param_start+1):(len(name)-2)].split(','))
@@ -309,7 +265,6 @@
             setattr(partial, '__doc__', multiparam_func.user_func.__doc__)
         return partial
 
-<<<<<<< HEAD
     def add_func(self,
                  name, # type: str
                  user_func, # type: EitherFunc
@@ -317,33 +272,25 @@
                  **kwargs # type: Dict[str, Union[str, float]]
                  ):
         # type: (...) -> None
-=======
-    def add_func(self, name, user_func, which_type, **kwargs):
->>>>>>> ed63c37b
         """Adds a new activation/aggregation function, potentially multiparameter."""
         if not isinstance(user_func,
-                          (types.FunctionType,
+                          (types.BuiltinFunctionType,
+                           types.FunctionType,
                            types.LambdaType)):
-<<<<<<< HEAD
             raise InvalidFunctionError(
-                "A function object is required, not {0!r} ({1!s})".format(user_func,name))
+                "A {0!s} function object is required, not {0!r} ({1!s})".format(which_type,user_func,name))
+
+        if isinstance(user_func, types.BuiltinFunctionType): # TODO: Test!
+            if kwargs:
+                raise InvalidFunctionError(
+                    "Cannot use built-in function {0!r} ({1!s}) as multiparam {2!s} function - needs wrapping".format(
+                        user_func, name, which_type))
 
         if isinstance(user_func, types.BuiltinFunctionType):
             if kwargs:
                 raise InvalidFunctionError(
                     "Cannot use built-in function as multiparam function - needs wrapping")
             nfunc_dict = self.norm_func_dict[which_type] # type: Dict[str, NormFunc]
-=======
-            raise InvalidFunctionError("A function object is required, not {0!r} ({1!s})".format(
-                user_func, name))
-
-        if isinstance(user_func, types.BuiltinFunctionType): # TODO: Test!
-            if kwargs:
-                raise InvalidFunctionError(
-                    "Cannot use built-in function {0!r} ({1!s}) as multiparam {2!s} function - needs wrapping".format(
-                        user_func, name, which_type))
-            nfunc_dict = self.norm_func_dict[which_type]
->>>>>>> ed63c37b
             nfunc_dict[name] = user_func
             return
 
@@ -351,11 +298,7 @@
             raise InvalidFunctionError(
                 "An object with __code__ attribute is required, not {0!r} ({1!s})".format(user_func,
                                                                                           name))
-<<<<<<< HEAD
-
-=======
-        
->>>>>>> ed63c37b
+
         func_code = user_func.__code__
         if func_code.co_argcount != (len(kwargs)+1):
             raise InvalidFunctionError("Function {0!r} ({1!s})".format(user_func,name) +

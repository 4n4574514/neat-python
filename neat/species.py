--- conflicted
+++ resolved
@@ -3,15 +3,14 @@
 
 from neat.math_util import mean, stdev
 from neat.six_util import iteritems, iterkeys, itervalues
-<<<<<<< HEAD
+from neat.config import ConfigParameter
 from neat.mypy_util import * # pylint: disable=unused-wildcard-import
 
 if MYPY: # pragma: no cover
     from neat.mypy_util import DefaultGenome, DefaultGenomeConfig, Config # pylint: disable=unused-import
     from neat.reporting import ReporterSet # pylint: disable=unused-import
-=======
-from neat.config import ConfigParameter, DefaultClassConfig
->>>>>>> ed63c37b
+else:
+    from neat.config import DefaultClassConfig
 
 class Species(object):
     def __init__(self,
@@ -69,15 +68,9 @@
         # pylint: disable=super-init-not-called
         self.species_set_config = config
         self.reporters = reporters
-<<<<<<< HEAD
-        self.indexer = Indexer(1)
+        self.indexer = count(1)
         self.species = {} # type: Dict[SpeciesKey, Species]
         self.genome_to_species = {} # type: Dict[GenomeKey, SpeciesKey]
-=======
-        self.indexer = count(1)
-        self.species = {}
-        self.genome_to_species = {}
->>>>>>> ed63c37b
 
     @classmethod
     def parse_config(cls, param_dict): # type: (Dict[str, str]) -> DefaultClassConfig
@@ -142,7 +135,7 @@
             else:
                 # No species is similar enough, create a new species, using
                 # this genome as its representative.
-                sid = next(self.indexer)
+                sid = cast(SpeciesKey,next(self.indexer))
                 new_representatives[sid] = gid
                 new_members[sid] = [gid]
 

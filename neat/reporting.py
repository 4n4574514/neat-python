"""
Makes possible reporter classes,
which are triggered on particular events and may provide information to the user,
may do something else such as checkpointing, or may do both.
"""
from __future__ import division, print_function

import time

from neat.math_util import mean, stdev
from neat.six_util import itervalues, iterkeys

from neat.mypy_util import * # pylint: disable=unused-wildcard-import

if MYPY: # pragma: no cover
    from neat.species import Species, DefaultSpeciesSet # pylint: disable=unused-import
    from neat.mypy_util import Config # pylint: disable=unused-import

# TODO: Add a curses-based reporter.


class ReporterSet(object):
    """
    Keeps track of the set of reporters
    and gives methods to dispatch them at appropriate points.
    """
    def __init__(self):
        self.reporters = [] # type: List[BaseReporter]

    def add(self, reporter): # type: (BaseReporter) -> None
        self.reporters.append(reporter)

    def remove(self, reporter): # type: (BaseReporter) -> None
        self.reporters.remove(reporter)

    def start_generation(self, gen): # type: (int) -> None
        for r in self.reporters:
            r.start_generation(gen)

    def end_generation(self,
                       config, # type: Config
                       population, # type: Dict[GenomeKey, KnownGenome] # XXX
                       species_set # type: DefaultSpeciesSet # XXX
                       ):
        # type: (...) -> None
        for r in self.reporters:
            r.end_generation(config, population, species_set)

    def post_evaluate(self,
                      config, # type: Config
                      population, # type: Dict[GenomeKey, KnownGenome] # XXX
                      species, # type: DefaultSpeciesSet # XXX
                      best_genome # type: KnownGenome # XXX
                      ):
        # type: (...) -> None

        for r in self.reporters:
            r.post_evaluate(config, population, species, best_genome)

    def post_reproduction(self,
                          config, # type: KnownConfig # XXX
                          population, # type: Dict[GenomeKey, KnownGenome] # XXX
                          species_set # type: DefaultSpeciesSet # XXX
                          ):
        # type: (...) -> None
        for r in self.reporters:
            r.post_reproduction(config, population, species_set)

    def complete_extinction(self): # type: () -> None
        for r in self.reporters:
            r.complete_extinction()

    def found_solution(self,
                       config, # type: Config
                       generation, # type: int
                       best # type: KnownGenome # XXX
                       ):
        # type: (...) -> None
        for r in self.reporters:
            r.found_solution(config, generation, best)

    def species_stagnant(self,
                         sid, # type: SpeciesKey
                         species # type: Species
                         ):
        # type: (...) -> None
        for r in self.reporters:
            r.species_stagnant(sid, species)

    def info(self, msg): # type: (str) -> None
        for r in self.reporters:
            r.info(msg)


class BaseReporter(object):
    """Definition of the reporter interface expected by ReporterSet."""
    def start_generation(self, generation): # type: (int) -> None
        pass

    def end_generation(self,
                       config, # type: Config
                       population, # type: Dict[GenomeKey, KnownGenome] # XXX
                       species_set # type: DefaultSpeciesSet # XXX
                       ):
        # type: (...) -> None
        pass

    def post_evaluate(self,
                      config, # type: Config
                      population, # type: Dict[GenomeKey, KnownGenome] # XXX
                      species, # type: DefaultSpeciesSet # XXX
                      best_genome # type: KnownGenome # XXX
                      ):
        # type: (...) -> None
        pass

    def post_reproduction(self,
                          config, # type: KnownConfig # XXX
                          population, # type: Dict[GenomeKey, KnownGenome] # XXX
                          species_set # type: DefaultSpeciesSet # XXX
                          ):
        # type: (...) -> None
        pass

    def complete_extinction(self): # type: () -> None
        pass

    def found_solution(self,
                       config, # type: Config
                       generation, # type: int
                       best # type: KnownGenome # XXX
                       ):
        # type: (...) -> None
        pass

    def species_stagnant(self,
                         sid, # type: SpeciesKey
                         species # type: Species
                         ):
        # type: (...) -> None
        pass

    def info(self, msg): # type: (str) -> None
        pass


class StdOutReporter(BaseReporter):
<<<<<<< HEAD
    def __init__(self, show_species_detail): # type: (bool) -> None
=======
    """Uses `print` to output information about the run; an example reporter class."""
    def __init__(self, show_species_detail):
>>>>>>> ed63c37b
        self.show_species_detail = show_species_detail
        self.generation = None # type: Optional[int]
        self.generation_start_time = None # type: Optional[float]
        self.generation_times = [] # type: List[float]
        self.num_extinctions = 0 # type: int # c_type: c_uint

    def start_generation(self, generation): # type: (int) -> None
        self.generation = generation
        print('\n ****** Running generation {0} ****** \n'.format(generation))
        self.generation_start_time = time.time()

    def end_generation(self,
                       config, # type: Config
                       population, # type: Dict[GenomeKey, KnownGenome] # XXX
                       species_set # type: DefaultSpeciesSet # XXX
                       ):
        # type: (...) -> None
        ng = len(population) # type: int # c_type: c_uint
        ns = len(species_set.species) # type: int # c_type: c_uint
        if self.show_species_detail:
            print('Population of {0:d} members in {1:d} species:'.format(ng, ns))
            sids = list(iterkeys(species_set.species)) # type: List[SpeciesKey]
            sids.sort()
            print("   ID   age  size  fitness  adj fit  stag")
            print("  ====  ===  ====  =======  =======  ====")
            for sid in sids:
                s = species_set.species[sid]
                a = self.generation - s.created
                n = len(s.members)
                f = "--" if s.fitness is None else "{:.1f}".format(s.fitness)
                af = "--" if s.adjusted_fitness is None else "{:.3f}".format(s.adjusted_fitness)
                st = self.generation - s.last_improved
                print(
                    "  {: >4}  {: >3}  {: >4}  {: >7}  {: >7}  {: >4}".format(sid, a, n, f, af, st))
        else:
            print('Population of {0:d} members in {1:d} species'.format(ng, ns))

        elapsed = time.time() - self.generation_start_time # type: float
        self.generation_times.append(elapsed)
        self.generation_times = self.generation_times[-10:]
        average = sum(self.generation_times) / len(self.generation_times) # type: float
        print('Total extinctions: {0:d}'.format(self.num_extinctions))
        if len(self.generation_times) > 1:
            print("Generation time: {0:.3f} sec ({1:.3f} average)".format(elapsed, average))
        else:
            print("Generation time: {0:.3f} sec".format(elapsed))

    def post_evaluate(self,
                      config, # type: Config
                      population, # type: Dict[GenomeKey, KnownGenome] # XXX
                      species, # type: DefaultSpeciesSet # XXX
                      best_genome # type: KnownGenome # XXX
                      ):
        # type: (...) -> None
        # pylint: disable=no-self-use
        fitnesses = [c.fitness for c in itervalues(population)] # type: List[float]
        fit_mean = mean(fitnesses) # type: float
        fit_std = stdev(fitnesses) # type: float
        best_species_id = species.get_species_id(best_genome.key) # type: SpeciesKey
        print('Population\'s average fitness: {0:3.5f} stdev: {1:3.5f}'.format(fit_mean, fit_std))
        print(
            'Best fitness: {0:3.5f} - size: {1!r} - species {2} - id {3}'.format(best_genome.fitness,
                                                                                 best_genome.size(),
                                                                                 best_species_id,
                                                                                 best_genome.key))

    def complete_extinction(self): # type: () -> None
        self.num_extinctions += 1
        print('All species extinct.')

    def found_solution(self,
                       config, # type: Config
                       generation, # type: int
                       best # type: KnownGenome # XXX
                       ):
        # type: (...) -> None
        print('\nBest individual in generation {0} meets fitness threshold - complexity: {1!r}'.format(
            self.generation, best.size()))

    def species_stagnant(self, sid, species): # type: (SpeciesKey, Species) -> None
        if self.show_species_detail:
            print("\nSpecies {0} with {1} members is stagnated: removing it".format(sid, len(species.members)))

    def info(self, msg): # type: (str) -> None
        print(msg)<|MERGE_RESOLUTION|>--- conflicted
+++ resolved
@@ -145,12 +145,8 @@
 
 
 class StdOutReporter(BaseReporter):
-<<<<<<< HEAD
+    """Uses `print` to output information about the run; an example reporter class."""
     def __init__(self, show_species_detail): # type: (bool) -> None
-=======
-    """Uses `print` to output information about the run; an example reporter class."""
-    def __init__(self, show_species_detail):
->>>>>>> ed63c37b
         self.show_species_detail = show_species_detail
         self.generation = None # type: Optional[int]
         self.generation_start_time = None # type: Optional[float]

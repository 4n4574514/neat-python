"""
Handles creation of genomes, either from scratch or by sexual or
asexual reproduction from parents.
"""
from __future__ import division, print_function

import math
import random

from itertools import count
from sys import stderr, float_info

from neat.config import ConfigParameter, DefaultClassConfig
from neat.math_util import mean, NORM_EPSILON
from neat.six_util import iteritems, itervalues

# TODO: Provide some sort of optional cross-species performance criteria, which
# are then used to control stagnation and possibly the mutation rate
# configuration. This scheme should be adaptive so that species do not evolve
# to become "cautious" and only make very slow progress.

class DefaultReproduction(DefaultClassConfig):
    """
    Implements the default NEAT-python reproduction scheme:
    explicit fitness sharing with fixed-time species stagnation.
    """

    @classmethod
    def parse_config(cls, param_dict):
        return DefaultClassConfig(param_dict,
                                  [ConfigParameter('elitism', int, 0),
                                   ConfigParameter('survival_threshold', float, 0.2),
                                   ConfigParameter('min_species_size', int, 2),
                                   ConfigParameter('fitness_min_divisor', float, 1.0)])

    def __init__(self, config, reporters, stagnation):
        # pylint: disable=super-init-not-called
        self.reproduction_config = config
        self.reporters = reporters
        self.genome_indexer = count(1)
        self.stagnation = stagnation
        self.ancestors = {}

<<<<<<< HEAD
        if config.fitness_min_divisor < 0.0: # TEST NEEDED!
=======
        if config.fitness_min_divisor < 0.0:
>>>>>>> a75e9c65
            raise RuntimeError(
                "Fitness_min_divisor cannot be negative ({0:n})".format(
                    config.fitness_min_divisor))
        elif config.fitness_min_divisor == 0.0:
            config.fitness_min_divisor = NORM_EPSILON
        elif config.fitness_min_divisor < float_info.epsilon:
            print("Fitness_min_divisor {0:n} is too low; increasing to {1:n}".format(
                config.fitness_min_divisor,float_info.epsilon), file=stderr)
            stderr.flush()
            config.fitness_min_divisor = float_info.epsilon


    def create_new(self, genome_type, genome_config, num_genomes):
        new_genomes = {}
        for i in range(num_genomes):
            key = next(self.genome_indexer)
            g = genome_type(key)
            g.configure_new(genome_config)
            new_genomes[key] = g
            self.ancestors[key] = tuple()

        return new_genomes

    @staticmethod
    def compute_spawn(adjusted_fitness, previous_sizes, pop_size, min_species_size):
        """Compute the proper number of offspring per species (proportional to fitness)."""
        af_sum = sum(adjusted_fitness)

        spawn_amounts = []
        for af, ps in zip(adjusted_fitness, previous_sizes):
            if af_sum > 0:
                s = max(min_species_size, af / af_sum * pop_size)
            else:
                s = min_species_size

            d = (s - ps) * 0.5
            c = int(round(d))
            spawn = ps
            if abs(c) > 0:
                spawn += c
            elif d > 0:
                spawn += 1
            elif d < 0:
                spawn -= 1

            spawn_amounts.append(spawn)

        # Normalize the spawn amounts so that the next generation is roughly
        # the population size requested by the user.
        total_spawn = sum(spawn_amounts)
        norm = pop_size / total_spawn
        spawn_amounts = [max(min_species_size, int(round(n * norm))) for n in spawn_amounts]

        return spawn_amounts

    def reproduce(self, config, species, pop_size, generation):
        """
        Handles creation of genomes, either from scratch or by sexual or
        asexual reproduction from parents.
        """
        # TODO: I don't like this modification of the species and stagnation objects,
        # because it requires internal knowledge of the objects.

        # Filter out stagnated species, collect the set of non-stagnated
        # species members, and compute their average adjusted fitness.
        # The average adjusted fitness scheme (normalized to the interval
        # [0, 1]) allows the use of negative fitness values without
        # interfering with the shared fitness scheme.
        all_fitnesses = []
        remaining_species = []
        for stag_sid, stag_s, stagnant in self.stagnation.update(species, generation):
            if stagnant:
                self.reporters.species_stagnant(stag_sid, stag_s)
            else:
                all_fitnesses.extend(m.fitness for m in itervalues(stag_s.members))
                remaining_species.append(stag_s)
        # The above comment was not quite what was happening - now getting fitnesses
        # only from members of non-stagnated species.

        # No species left.
        if not remaining_species:
            species.species = {}
            return {} # was []

        # Find minimum/maximum fitness across the entire population, for use in
        # species adjusted fitness computation.
        min_fitness = min(all_fitnesses)
        max_fitness = max(all_fitnesses)
        # Do not allow the fitness range to be zero, as we divide by it below.
        fitness_range = max(self.reproduction_config.fitness_min_divisor, max_fitness - min_fitness)
        for afs in remaining_species:
            # Compute adjusted fitness.
            msf = mean([m.fitness for m in itervalues(afs.members)])
            af = (msf - min_fitness) / fitness_range
            afs.adjusted_fitness = af

        adjusted_fitnesses = [s.adjusted_fitness for s in remaining_species]
        avg_adjusted_fitness = mean(adjusted_fitnesses) # type: float
        self.reporters.info("Average adjusted fitness: {:.3f}".format(avg_adjusted_fitness))

        # Compute the number of new members for each species in the new generation.
        previous_sizes = [len(s.members) for s in remaining_species]
        min_species_size = self.reproduction_config.min_species_size
        # Isn't the effective min_species_size going to be max(min_species_size,
        # self.reproduction_config.elitism)? That would probably produce more accurate tracking
        # of population sizes and relative fitnesses... doing. TODO: document.
        min_species_size = max(min_species_size,self.reproduction_config.elitism)
        spawn_amounts = self.compute_spawn(adjusted_fitnesses, previous_sizes,
                                           pop_size, min_species_size)

        new_population = {}
        species.species = {}
        for spawn, s in zip(spawn_amounts, remaining_species):
            # If elitism is enabled, each species always at least gets to retain its elites.
            spawn = max(spawn, self.reproduction_config.elitism)

            assert spawn > 0

            # The species has at least one member for the next generation, so retain it.
            old_members = list(iteritems(s.members))
            s.members = {}
            species.species[s.key] = s

            # Sort members in order of descending fitness.
            old_members.sort(reverse=True, key=lambda x: x[1].fitness)

            # Transfer elites to new generation.
            if self.reproduction_config.elitism > 0:
                for i, m in old_members[:self.reproduction_config.elitism]:
                    new_population[i] = m
                    spawn -= 1

            if spawn <= 0:
                continue

            # Only use the survival threshold fraction to use as parents for the next generation.
            repro_cutoff = int(math.ceil(self.reproduction_config.survival_threshold *
                                         len(old_members)))
            # Use at least two parents no matter what the threshold fraction result is.
            repro_cutoff = max(repro_cutoff, 2)
            old_members = old_members[:repro_cutoff]

            # Randomly choose parents and produce the number of offspring allotted to the species.
            while spawn > 0:
                spawn -= 1

                parent1_id, parent1 = random.choice(old_members)
                parent2_id, parent2 = random.choice(old_members)

                # Note that if the parents are not distinct, crossover will produce a
                # genetically identical clone of the parent (but with a different ID).
                gid = next(self.genome_indexer)
                child = config.genome_type(gid)
                child.configure_crossover(parent1, parent2, config.genome_config)
                child.mutate(config.genome_config)
                new_population[gid] = child
                self.ancestors[gid] = (parent1_id, parent2_id)

        return new_population<|MERGE_RESOLUTION|>--- conflicted
+++ resolved
@@ -41,11 +41,7 @@
         self.stagnation = stagnation
         self.ancestors = {}
 
-<<<<<<< HEAD
-        if config.fitness_min_divisor < 0.0: # TEST NEEDED!
-=======
         if config.fitness_min_divisor < 0.0:
->>>>>>> a75e9c65
             raise RuntimeError(
                 "Fitness_min_divisor cannot be negative ({0:n})".format(
                     config.fitness_min_divisor))

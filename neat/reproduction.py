--- conflicted
+++ resolved
@@ -8,11 +8,7 @@
 import random
 from itertools import count
 
-<<<<<<< HEAD
 from neat.config import ConfigParameter, DefaultClassConfig
-from neat.indexer import Indexer
-=======
->>>>>>> 618a3804
 from neat.math_util import mean
 from neat.six_util import iteritems, itervalues
 

"""Handles the continuous-time recurrent neural network implementation."""
from __future__ import division

from neat.graphs import required_for_output
from neat.six_util import itervalues, iteritems
from neat.genes import DefaultNodeGene # pylint: disable=unused-import

from neat.mypy_util import * # pylint: disable=unused-wildcard-import

if MYPY: # pragma: no cover
    from neat.mypy_util import DefaultGenome, DefaultGenomeConfig, Config # pylint: disable=unused-import
    from neat.multiparameter import NormActFunc, NormAgFunc # pylint: disable=unused-import

class CTRNNNodeEval(object):
    def __init__(self,
                 time_constant, # type: float
                 activation, # type: NormActFunc
                 aggregation, # type: NormAgFunc
                 bias, # type: float
                 response, # type: float
                 links # type: List[Tuple[NodeKey, float]]
                 ):
        # type: (...) -> None
        self.time_constant = time_constant
        self.activation = activation
        self.aggregation = aggregation
        self.bias = bias
        self.response = response
        self.links = links


class CTRNN(object):
<<<<<<< HEAD
    def __init__(self,
                 inputs, # type: List[NodeKey]
                 outputs, # type: List[NodeKey]
                 node_evals # type: Dict[NodeKey, CTRNNNodeEval]
                 ):
        # type: (...) -> None
=======
    """Sets up the ctrnn network itself."""
    def __init__(self, inputs, outputs, node_evals):
>>>>>>> ed63c37b
        self.input_nodes = inputs
        self.output_nodes = outputs
        self.node_evals = node_evals

        self.values = [{}, {}] # type: List[Dict[NodeKey, float]]
        for v in self.values:
            for k in inputs + outputs:
                v[k] = 0.0

            for node, ne in iteritems(self.node_evals):
                v[node] = 0.0
                for i, w in ne.links:
                    v[i] = 0.0

        self.active = 0 # type: int # c_type: c_uint
        self.time_seconds = 0.0 # type: float

    def reset(self): # type: () -> None
        self.values = [dict((k, 0.0) for k in v) for v in self.values]
        self.active = 0
        self.time_seconds = 0.0

    def set_node_value(self, node_key, value): # type: (NodeKey, float) -> None
        for v in self.values:
            v[node_key] = value

    def get_max_time_step(self): # pragma: no cover
        # TODO: Compute max time step that is known to be numerically stable for
        # the current network configuration.
        # pylint: disable=no-self-use
        raise NotImplementedError()

    def advance(self,
                inputs, # type: List[float]
                advance_time, # type: float
                time_step=None # type: Optional[float]
                ):
        # type: (...) -> List[float]
        """
        Advance the simulation by the given amount of time, assuming that inputs are
        constant at the given values during the simulated time.
        """
        final_time_seconds = self.time_seconds + advance_time

        # Use half of the max allowed time step if none is given.
        if time_step is None: # pragma: no cover
            time_step = 0.5 * self.get_max_time_step()

        if len(self.input_nodes) != len(inputs):
            raise RuntimeError("Expected {0} inputs, got {1}".format(len(self.input_nodes), len(inputs)))

        while self.time_seconds < final_time_seconds:
            dt = min(time_step, final_time_seconds - self.time_seconds) # type: float

            ivalues = self.values[self.active]
            ovalues = self.values[1 - self.active]
            self.active = 1 - self.active

            for i, v in zip(self.input_nodes, inputs):
                ivalues[i] = v
                ovalues[i] = v

            for node_key, ne in iteritems(self.node_evals):
                node_inputs = [ivalues[i] * w for i, w in ne.links] # type: List[float]
                s = ne.aggregation(node_inputs) # type: float
                z = ne.activation(ne.bias + ne.response * s) # type: float
                ovalues[node_key] += dt / ne.time_constant * (-ovalues[node_key] + z)

            self.time_seconds += dt

        ovalues = self.values[1 - self.active]
        return [ovalues[i] for i in self.output_nodes]

    @staticmethod
    def create(genome, # type: DefaultGenome
               config, # type: Config
               time_constant # type: float
               ):
        # type: (...) -> CTRNN
        """ Receives a genome and returns its phenotype (a CTRNN). """
        genome_config = config.genome_config # type: DefaultGenomeConfig
        required = required_for_output(genome_config.input_keys, genome_config.output_keys, genome.connections)

        # Gather inputs and expressed connections.
        node_inputs = {} # type: Dict[NodeKey, List[Tuple[NodeKey, float]]]
        for cg in itervalues(genome.connections):
            if not cg.enabled:
                continue

            i, o = cast(ConnKey,cg.key) # type: NodeKey, NodeKey
            if o not in required and i not in required:
                continue

            if o not in node_inputs:
                node_inputs[o] = [(i, cg.weight)]
            else:
                node_inputs[o].append((i, cg.weight))

        node_evals = {} # type: Dict[NodeKey, CTRNNNodeEval]
        for node_key, inputs in iteritems(node_inputs):
            node = cast(DefaultNodeGene,genome.nodes[node_key])
            activation_function = genome_config.activation_defs.get(node.activation) # type: ignore
            aggregation_function = genome_config.aggregation_function_defs.get(node.aggregation) # type: ignore
            node_evals[node_key] = CTRNNNodeEval(time_constant,
                                                 cast(NormActFunc,activation_function),
                                                 cast(NormAgFunc,aggregation_function),
                                                 node.bias, # type: ignore
                                                 node.response, # type: ignore
                                                 inputs)

        return CTRNN(genome_config.input_keys, genome_config.output_keys, node_evals)<|MERGE_RESOLUTION|>--- conflicted
+++ resolved
@@ -30,17 +30,13 @@
 
 
 class CTRNN(object):
-<<<<<<< HEAD
     def __init__(self,
                  inputs, # type: List[NodeKey]
                  outputs, # type: List[NodeKey]
                  node_evals # type: Dict[NodeKey, CTRNNNodeEval]
                  ):
+        """Sets up the ctrnn network itself."""
         # type: (...) -> None
-=======
-    """Sets up the ctrnn network itself."""
-    def __init__(self, inputs, outputs, node_evals):
->>>>>>> ed63c37b
         self.input_nodes = inputs
         self.output_nodes = outputs
         self.node_evals = node_evals

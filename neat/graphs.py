--- conflicted
+++ resolved
@@ -29,28 +29,20 @@
             return False
 
 
-<<<<<<< HEAD
 def required_for_output(inputs, # type: Sequence[NodeKey]
                         outputs, # type: Sequence[NodeKey]
                         connections # type: Iterable[ConnKey]
                         ):
-    # type: (...) -> Set[NodeKey] # NOTE DOCS CORRECTION
-=======
-def required_for_output(inputs, outputs, connections):
->>>>>>> ed63c37b
+    # type: (...) -> Set[NodeKey]
     """
     Collect the nodes whose state is required to compute the final network output(s).
     :param inputs: list of the input identifiers
     :param outputs: list of the output node identifiers
     :param connections: list of (input, output) connections in the network.
+    :return: set of identifiers of needed nodes.
+    :rtype: set(int)
     NOTE: It is assumed that the input identifier set and the node identifier set are disjoint.
     By convention, the output node ids are always the same as the output index.
-
-<<<<<<< HEAD
-    Returns a set of identifiers of needed nodes.
-=======
-    Returns a set of identifiers of required nodes.
->>>>>>> ed63c37b
     """
 
     required = set(outputs)
@@ -72,15 +64,11 @@
     return required
 
 
-<<<<<<< HEAD
 def feed_forward_layers(inputs, # type: Sequence[NodeKey]
                         outputs, # type: Sequence[NodeKey]
                         connections # type: Iterable[ConnKey]
                         ):
     # type: (...) -> List[Set[NodeKey]]
-=======
-def feed_forward_layers(inputs, outputs, connections):
->>>>>>> ed63c37b
     """
     Collect the layers whose members can be evaluated in parallel in a feed-forward network.
     :param inputs: list of the network input nodes

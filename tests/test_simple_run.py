--- conflicted
+++ resolved
@@ -552,9 +552,6 @@
 
     p.remove_reporter(stats)
 
-<<<<<<< HEAD
-=======
-
 def eval_dummy_genomes_ctrnn_bad(genomes, config):
     for genome_id, genome in genomes:
         net = neat.ctrnn.CTRNN.create(genome, config, 0.01)
@@ -584,8 +581,6 @@
         pass
     else:
         raise Exception("Did not get RuntimeError for bad input to ctrnn")
-
->>>>>>> ed63c37b
 
 def eval_dummy_genomes_iznn(genomes, config):
     for genome_id, genome in genomes:
@@ -633,8 +628,7 @@
     stats.best_genome()
 
     p.remove_reporter(stats)
-<<<<<<< HEAD
-=======
+
 
 def eval_dummy_genomes_iznn_bad(genomes, config):
     for genome_id, genome in genomes:
@@ -666,7 +660,7 @@
         pass
     else:
         raise Exception("Did not get RuntimeError for bad input to iznn")
->>>>>>> ed63c37b
+
 
 if __name__ == '__main__':
     VERBOSE = False
@@ -685,10 +679,6 @@
     test_run_nn_recurrent()
     test_run_nn_recurrent_bad()
     test_run_ctrnn()
-<<<<<<< HEAD
-    test_run_iznn()
-=======
     test_run_ctrnn_bad()
     test_run_iznn()
-    test_run_iznn_bad()
->>>>>>> ed63c37b
+    test_run_iznn_bad()
--- conflicted
+++ resolved
@@ -248,11 +248,7 @@
 
 
 def test_serial_bad_config():
-<<<<<<< HEAD
     """Test if bad_configuration1 causes a LookupError on trying to run."""
-=======
-    """Test if bad_configuration1 causes a LookupError or TypeError on trying to run."""
->>>>>>> 0e0f5f9d
     # Load configuration.
     local_dir = os.path.dirname(__file__)
     config_path = os.path.join(local_dir, 'bad_configuration1')
@@ -265,19 +261,12 @@
 
     try:
         p.run(eval_dummy_genomes_nn, 19)
-<<<<<<< HEAD
     except LookupError:
         pass
     else:
         raise Exception(
             "Should have had a LookupError with bad_configuration1")
-=======
-    except (LookupError,TypeError):
-        pass
-    else:
-        raise Exception(
-            "Should have had a LookupError/TypeError with bad_configuration1")
->>>>>>> 0e0f5f9d
+
 
 def test_serial_bad_configA():
     """Test if bad_configurationA causes a RuntimeError on trying to create the population."""
@@ -629,11 +618,7 @@
     p.add_reporter(stats)
     p.add_reporter(neat.Checkpointer(2, 10))
 
-<<<<<<< HEAD
-    # Run for up to 300 generations.
-=======
     # Run for up to 20 generations.
->>>>>>> 0e0f5f9d
     p.run(eval_dummy_genomes_iznn, 20)
 
     stats.save()

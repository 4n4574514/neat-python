--- conflicted
+++ resolved
@@ -1,11 +1,7 @@
-<<<<<<< HEAD
-from neat import aggregations, multiparameter
-=======
 import os
 
 import neat
-from neat import aggregations
->>>>>>> 42c878bf
+from neat import aggregations, multiparameter
 
 
 # TODO: These tests are just smoke tests to make sure nothing has become badly broken.  Expand
@@ -51,7 +47,6 @@
     assert aggregations.mean_aggregation([0.0,1.0,2.0]) == 1.0
     assert aggregations.mean_aggregation([0.0,-1.0,-2.0]) == -1.0
 
-<<<<<<< HEAD
 def test_max_median_min():
     assert aggregations.max_median_min_aggregation([0.0,1.0,2.0],1.0) == 2.0
     assert aggregations.max_median_min_aggregation([0.0,-1.0,-2.0],1.0) == 0.0
@@ -66,21 +61,12 @@
     assert aggregations.maxabs_mean_aggregation([0.0,1.0,2.0],0.0) == 1.0
     assert aggregations.maxabs_mean_aggregation([0.0,-1.0,-2.0],0.0) == -1.0
 
-=======
->>>>>>> 42c878bf
+
 def minabs_aggregation(x):
     """Not particularly useful - just a check that can load in from a non-library file."""
     return min(x, key=abs)
 
 def test_add_minabs():
-<<<<<<< HEAD
-    m = multiparameter.MultiParameterSet('aggregation')
-    s = aggregations.AggregationFunctionSet(m)
-    s.add('minabs', minabs_aggregation)
-    assert s.get('minabs') is not None
-    assert s.is_valid('minabs')
-
-=======
     local_dir = os.path.dirname(__file__)
     config_path = os.path.join(local_dir, 'test_configuration')
     config = neat.Config(neat.DefaultGenome, neat.DefaultReproduction,
@@ -93,7 +79,6 @@
 
 def dud_function():
     return 0.0
->>>>>>> 42c878bf
 
 def test_function_set():
     m = multiparameter.MultiParameterSet('aggregation')
@@ -121,9 +106,6 @@
     assert not s.is_valid('foo')
 
     try:
-<<<<<<< HEAD
-        s.add('test', 1.0)
-=======
         ignored = s['foo']
     except TypeError:
         pass
@@ -153,7 +135,6 @@
     
     try:
         config.genome_config.add_aggregation('dud_function',dud_function)
->>>>>>> 42c878bf
     except TypeError:
         pass
     else:

from neat import aggregations, multiparameter


# TODO: These tests are just smoke tests to make sure nothing has become badly broken.  Expand
# to include more detailed tests of actual functionality.

##class NotAlmostEqualException(AssertionError):
##    pass


##def assert_almost_equal(a, b):
##    if abs(a - b) > 1e-6:
##        max_abs = max(abs(a), abs(b))
##        abs_rel_err = abs(a - b) / max_abs
##        if abs_rel_err > 1e-6:
##            raise NotAlmostEqualException("{0:.4f} !~= {1:.4f}".format(a, b))


def test_sum():
    assert aggregations.sum_aggregation([1.0,2.0,0.5]) == 3.5
    assert aggregations.sum_aggregation([1.0,-1.0,0.0]) == 0.0

def test_product():
    assert aggregations.product_aggregation([1.0,2.0,0.5]) == 1.0
    assert aggregations.product_aggregation([1.0,0.5,0.0]) == 0.0
    
def test_max():
    assert aggregations.max_aggregation([0.0,1.0,2.0]) == 2.0
    assert aggregations.max_aggregation([0.0,-1.0,-2.0]) == 0.0

def test_min():
    assert aggregations.min_aggregation([0.0,1.0,2.0]) == 0.0
    assert aggregations.min_aggregation([0.0,-1.0,-2.0]) == -2.0

def test_maxabs():
    assert aggregations.maxabs_aggregation([0.0,1.0,2.0]) == 2.0
    assert aggregations.maxabs_aggregation([0.0,-1.0,-2.0]) == -2.0

<<<<<<< HEAD
def test_min_max():
    assert aggregations.min_max_aggregation([0.0,1.0,2.0],1.0) == 2.0
    assert aggregations.min_max_aggregation([0.0,-1.0,-2.0],1.0) == 0.0
    assert aggregations.min_max_aggregation([0.0,1.0,2.0],0.0) == 0.0
    assert aggregations.min_max_aggregation([0.0,-1.0,-2.0],0.0) == -2.0
=======
def test_mean():
    assert aggregations.mean_aggregation([0.0,1.0,2.0]) == 1.0
    assert aggregations.mean_aggregation([0.0,-1.0,-2.0]) == -1.0
>>>>>>> 1a0910ff


def minabs_aggregation(x):
    """Not particularly useful - just a check that can load in from a non-library file."""
    return min(x, key=abs)

def test_add_minabs():
    m = multiparameter.MultiParameterSet('aggregation')
    s = aggregations.AggregationFunctionSet(m)
    s.add('minabs', minabs_aggregation)
    assert s.get('minabs') is not None
    assert s.is_valid('minabs')


def test_function_set():
    m = multiparameter.MultiParameterSet('aggregation')
    s = aggregations.AggregationFunctionSet(m)
    assert s.get('sum') is not None
    assert s.get('product') is not None
    assert s.get('max') is not None
    assert s.get('min') is not None
    assert s.get('maxabs') is not None
<<<<<<< HEAD
    assert s.get('min_max') is not None
=======
    assert s.get('mean') is not None
>>>>>>> 1a0910ff

    assert s.is_valid('sum')
    assert s.is_valid('product')
    assert s.is_valid('max')
    assert s.is_valid('min')
    assert s.is_valid('maxabs')
<<<<<<< HEAD
    assert s.is_valid('min_max')
=======
    assert s.is_valid('mean')
>>>>>>> 1a0910ff

    assert not s.is_valid('foo')


if __name__ == '__main__':
    test_sum()
    test_product()
    test_max()
    test_min()
    test_maxabs()
<<<<<<< HEAD
    test_min_max()
=======
    test_mean()
>>>>>>> 1a0910ff
    test_add_minabs()
    test_function_set()<|MERGE_RESOLUTION|>--- conflicted
+++ resolved
@@ -36,17 +36,15 @@
     assert aggregations.maxabs_aggregation([0.0,1.0,2.0]) == 2.0
     assert aggregations.maxabs_aggregation([0.0,-1.0,-2.0]) == -2.0
 
-<<<<<<< HEAD
+def test_mean():
+    assert aggregations.mean_aggregation([0.0,1.0,2.0]) == 1.0
+    assert aggregations.mean_aggregation([0.0,-1.0,-2.0]) == -1.0
+
 def test_min_max():
     assert aggregations.min_max_aggregation([0.0,1.0,2.0],1.0) == 2.0
     assert aggregations.min_max_aggregation([0.0,-1.0,-2.0],1.0) == 0.0
     assert aggregations.min_max_aggregation([0.0,1.0,2.0],0.0) == 0.0
     assert aggregations.min_max_aggregation([0.0,-1.0,-2.0],0.0) == -2.0
-=======
-def test_mean():
-    assert aggregations.mean_aggregation([0.0,1.0,2.0]) == 1.0
-    assert aggregations.mean_aggregation([0.0,-1.0,-2.0]) == -1.0
->>>>>>> 1a0910ff
 
 
 def minabs_aggregation(x):
@@ -69,22 +67,16 @@
     assert s.get('max') is not None
     assert s.get('min') is not None
     assert s.get('maxabs') is not None
-<<<<<<< HEAD
+    assert s.get('mean') is not None
     assert s.get('min_max') is not None
-=======
-    assert s.get('mean') is not None
->>>>>>> 1a0910ff
 
     assert s.is_valid('sum')
     assert s.is_valid('product')
     assert s.is_valid('max')
     assert s.is_valid('min')
     assert s.is_valid('maxabs')
-<<<<<<< HEAD
+    assert s.is_valid('mean')
     assert s.is_valid('min_max')
-=======
-    assert s.is_valid('mean')
->>>>>>> 1a0910ff
 
     assert not s.is_valid('foo')
 
@@ -95,10 +87,7 @@
     test_max()
     test_min()
     test_maxabs()
-<<<<<<< HEAD
+    test_mean()
     test_min_max()
-=======
-    test_mean()
->>>>>>> 1a0910ff
     test_add_minabs()
     test_function_set()
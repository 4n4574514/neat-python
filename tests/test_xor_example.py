from __future__ import print_function

import os

import neat

<<<<<<< HEAD
def test_xor_example_multiparam_relu():
    test_xor_example(activation_default='multiparam_relu')
=======

def test_xor_example_uniform():
    test_xor_example(True)
>>>>>>> 42c878bf

def test_xor_example_multiparam_sigmoid_or_relu():
    test_xor_example(uniform_weights=True,
                     activation_default='random',
                     activation_options=['multiparam_sigmoid','relu'])

def test_xor_example_uniform_weights():
    test_xor_example(uniform_weights=True)

def test_xor_example(uniform_weights=False, activation_default=None, activation_options=None):
    # 2-input XOR inputs and expected outputs.
    xor_inputs = [(0.0, 0.0), (0.0, 1.0), (1.0, 0.0), (1.0, 1.0)]
    xor_outputs = [(0.0,), (1.0,), (1.0,), (0.0,)]

    def eval_genomes(genomes, config):
        for genome_id, genome in genomes:
            genome.fitness = 1.0
            net = neat.nn.FeedForwardNetwork.create(genome, config)
            for xi, xo in zip(xor_inputs, xor_outputs):
                output = net.activate(xi)
                genome.fitness -= (output[0] - xo[0]) ** 2

    # Determine path to configuration file. This path manipulation is
    # here so that the script will run successfully regardless of the
    # current working directory.
    local_dir = os.path.dirname(__file__)
    config_path = os.path.join(local_dir, 'test_configuration')

    # Load configuration.
    config = neat.Config(neat.DefaultGenome, neat.DefaultReproduction,
                         neat.DefaultSpeciesSet, neat.DefaultStagnation,
                         config_path)

    if uniform_weights:
        config.genome_config.weight_init_type = 'uniform'

    if activation_default is not None:
        config.genome_config.activation_default = activation_default
        if activation_options is None:
            config.genome_config.activation_options = [activation_default]

    if activation_options is not None:
        config.genome_config.activation_options = activation_options
        if len(activation_options) > 1:
            config.genome_config.activation_mutate_rate = 0.1

    # Create the population, which is the top-level object for a NEAT run.
    p = neat.Population(config)

    # Add a stdout reporter to show progress in the terminal.
    p.add_reporter(neat.StdOutReporter(True))
    stats = neat.StatisticsReporter()
    p.add_reporter(stats)
    checkpointer = neat.Checkpointer(25, 10)
    p.add_reporter(checkpointer)

    # Run for up to 100 generations, allowing extinction.
    winner = None
    try:
        winner = p.run(eval_genomes, 100)
    except neat.CompleteExtinctionException as e:
        pass

    assert len(stats.get_fitness_median()), "Nothing returned from get_fitness_median()"

    if winner:
        if uniform_weights:
            print('\nUsing uniform weight initialization:')
        # Display the winning genome.
        print('\nBest genome:\n{!s}'.format(winner))

        # Show output of the most fit genome against training data.
        print('\nOutput:')
        winner_net = neat.nn.FeedForwardNetwork.create(winner, config)
        for xi, xo in zip(xor_inputs, xor_outputs):
            output = winner_net.activate(xi)
            print("input {!r}, expected output {!r}, got {!r}".format(xi, xo, output))

    if (checkpointer.last_generation_checkpoint >= 0) and (checkpointer.last_generation_checkpoint < 100):
        filename = 'neat-checkpoint-{0}'.format(checkpointer.last_generation_checkpoint)
        print("Restoring from {!s}".format(filename))
        p2 = neat.checkpoint.Checkpointer.restore_checkpoint(filename)
        p2.add_reporter(neat.StdOutReporter(True))
        stats2 = neat.StatisticsReporter()
        p2.add_reporter(stats2)

        winner2 = None
        try:
            winner2 = p2.run(eval_genomes, (100-checkpointer.last_generation_checkpoint))
        except neat.CompleteExtinctionException:
            pass

        if winner2:
            if not winner:
                raise Exception("Had winner2 without first-try winner")
        elif winner:
            raise Exception("Had first-try winner without winner2")


if __name__ == '__main__':
    test_xor_example()
    test_xor_example_uniform_weights()
    test_xor_example_multiparam_relu()
    test_xor_example_multiparam_sigmoid_or_relu()
<|MERGE_RESOLUTION|>--- conflicted
+++ resolved
@@ -4,14 +4,8 @@
 
 import neat
 
-<<<<<<< HEAD
 def test_xor_example_multiparam_relu():
     test_xor_example(activation_default='multiparam_relu')
-=======
-
-def test_xor_example_uniform():
-    test_xor_example(True)
->>>>>>> 42c878bf
 
 def test_xor_example_multiparam_sigmoid_or_relu():
     test_xor_example(uniform_weights=True,
